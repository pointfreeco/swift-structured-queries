--- conflicted
+++ resolved
@@ -859,17 +859,10 @@
       or: conflictResolution,
       values: values,
       onConflict: { $0.primaryKey },
-<<<<<<< HEAD
       doUpdate: { updates, _ in
-        for (column, excluded) in zip(Draft.TableColumns.allColumns, Excluded.allColumns)
+        for (column, excluded) in zip(Draft.TableColumns.writableColumns, Excluded.writableColumns)
         where column.name != columns.primaryKey.name {
           updates.set(column, excluded.queryFragment)
-=======
-      doUpdate: { updates in
-        for column in Draft.TableColumns.writableColumns
-        where column.name != columns.primaryKey.name {
-          updates.set(column, #""excluded".\#(quote: column.name)"#)
->>>>>>> 507c6a7b
         }
       }
     )
