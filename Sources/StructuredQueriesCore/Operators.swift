--- conflicted
+++ resolved
@@ -733,27 +733,6 @@
     LikeOperator(string: self, pattern: "\(pattern)", escape: escape)
   }
 
-<<<<<<< HEAD
-=======
-  /// A predicate expression from this string expression matched against another _via_ the `MATCH`
-  /// operator.
-  ///
-  /// ```swift
-  /// Reminder.where { $0.title.match("get") }
-  /// // SELECT … FROM "reminders" WHERE ("reminders"."title" MATCH 'get')
-  /// ```
-  ///
-  /// - Parameter pattern: A string expression describing the `MATCH` pattern.
-  /// - Returns: A predicate expression.
-  public func match(_ pattern: some StringProtocol) -> some QueryExpression<Bool> {
-    BinaryOperator(
-      lhs: self,
-      operator: "MATCH",
-      rhs: "\(pattern)"
-    )
-  }
-
->>>>>>> 21f9a893
   /// A predicate expression from this string expression matched against another _via_ the `LIKE`
   /// operator given a prefix.
   ///
