import IssueReporting

/// A virtual table using the FTS5 extension.
///
/// Apply this protocol to a `@Table` declaration to introduce [FTS5] helpers.
///
/// [FTS5]: https://www.sqlite.org/fts5.html
public protocol FTS5: Table {}

extension TableDefinition where QueryValue: FTS5 {
  /// A BM25 ranking function for the given column-accuracy mapping.
  ///
  /// - Parameter rankings: A dictionary mapping columns to accuracy of a match.
  /// - Returns: A BM25 ranking function.
  public func bm25(
    _ rankings: KeyValuePairs<PartialKeyPath<Self>, Double> = [:]
  ) -> some QueryExpression<Double> {
    var queryFragments: [QueryFragment] = ["\(QueryValue.self)"]
    if !rankings.isEmpty {
      var columnNameToRanking: QueryFragment = """
        CASE "name"
        """
      for (keyPath, ranking) in rankings {
        guard let column = self[keyPath: keyPath] as? any WritableTableColumnExpression
        else {
          reportIssue(
            """
            Key path cannot be used in 'bm25' function: \(keyPath)

            Must be a key path to a table column on '\(QueryValue.self)'.
            """
          )
          continue
        }
        columnNameToRanking.append(
          """
           WHEN \(bind: column.name) THEN \(ranking)
          """
        )
      }
      columnNameToRanking.append(" ELSE 1 END")
      for offset in Self.writableColumns.indices {
        queryFragments.append(
          """
          (SELECT \(columnNameToRanking) \
          FROM pragma_table_info(\(quote: QueryValue.tableName, delimiter: .text)) \
          WHERE "cid" = \(offset))
          """
        )
      }
    }
    return SQLQueryExpression("bm25(\(queryFragments.joined(separator: ", ")))")
  }

  /// A predicate expression from this table matched against another _via_ the `MATCH` operator.
  ///
  /// ```swift
  /// ReminderText.where { $0.match("get") }
  /// // SELECT … FROM "reminderTexts" WHERE ("reminderTexts" MATCH 'get')
  /// ```
  ///
  /// > Important: Avoid passing a string entered by the user directly to this operator. FTS5
  /// > queries have a distinct [syntax] that can specify particular columns and refine a search in
  /// > various ways. If FTS5 is given a query with invalid syntax, it can even throw SQL errors at
  /// > runtime.
  /// >
  /// > Instead, consider transforming the user's input into a query by quoting, prefixing, and/or
  /// > combining inputs from your UI into a valid query before handing it off to SQLite.
  ///
  /// [syntax]: https://www.sqlite.org/fts5.html#full_text_query_syntax
  ///
  /// - Parameter pattern: A string expression describing the `MATCH` pattern.
  /// - Returns: A predicate expression.
  public func match(_ pattern: some StringProtocol) -> some QueryExpression<Bool> {
    SQLQueryExpression(
      """
      (\(QueryValue.self) MATCH \(bind: "\(pattern)"))
      """
    )
  }

  /// An expression representing the search result's rank.
  public var rank: some QueryExpression<Double?> {
    SQLQueryExpression(
      """
      \(QueryValue.self)."rank"
      """
    )
  }
}

extension TableColumnExpression where Root: FTS5 {
  /// A string expression highlighting matches in this column using the given delimiters.
  ///
  /// - Parameters:
  ///   - open: An opening delimiter denoting the beginning of a match, _e.g._ `"<b>"`.
  ///   - close: A closing delimiter denoting the end of a match, _e.g._, `"</b>"`.
  /// - Returns: A string expression highlighting matches in this column.
  public func highlight(
    _ open: some StringProtocol,
    _ close: some StringProtocol
  ) -> some QueryExpression<String> {
    SQLQueryExpression(
      """
      highlight(\
      \(Root.self), \
      (\(cid)),
      \(quote: "\(open)", delimiter: .text), \
      \(quote: "\(close)", delimiter: .text)\
      )
      """
    )
  }

  /// A predicate expression from this column matched against another _via_ the `MATCH` operator.
  ///
  /// ```swift
  /// ReminderText.where { $0.title.match("get") }
<<<<<<< HEAD
  /// // SELECT … FROM "reminderTexts" WHERE ("reminderTexts" MATCH 'title:"get"')
=======
  /// // SELECT … FROM "reminderTexts" WHERE ("reminderTexts" MATCH 'title:\"get\"')
>>>>>>> ddaa35ee
  /// ```
  ///
  /// - Parameter pattern: A string expression describing the `MATCH` pattern.
  /// - Returns: A predicate expression.
  public func match(_ pattern: some StringProtocol) -> some QueryExpression<Bool> {
    Root.columns.match("\(name):\(pattern.quoted(.identifier))")
  }

  /// A string expression highlighting matches in text fragments of this column using the given
  /// delimiters.
  ///
  /// - Parameters:
  ///   - open: An opening delimiter denoting the beginning of a match, _e.g._ `"<b>"`.
  ///   - close: A closing delimiter denoting the end of a match, _e.g._, `"</b>"`.
  ///   - ellipsis: Text indicating a truncation of text in the column.
  ///   - tokens: The maximum number of tokens in the returned text.
  /// - Returns: A string expression highlighting matches in this column.
  public func snippet(
    _ open: some StringProtocol,
    _ close: some StringProtocol,
    _ ellipsis: some StringProtocol,
    _ tokens: Int
  ) -> some QueryExpression<String> {
    SQLQueryExpression(
      """
      snippet(\
      \(Root.self), \
      (\(cid)),
      \(quote: "\(open)", delimiter: .text), \
      \(quote: "\(close)", delimiter: .text), \
      \(quote: "\(ellipsis)", delimiter: .text), \
      \(raw: tokens)\
      )
      """
    )
  }
}

extension TableColumnExpression {
  fileprivate var cid: some Statement<Int> {
    SQLQueryExpression(
      """
      SELECT "cid" FROM pragma_table_info(\(quote: Root.tableName, delimiter: .text)) \
      WHERE "name" = \(quote: name, delimiter: .text)
      """
    )
  }
}<|MERGE_RESOLUTION|>--- conflicted
+++ resolved
@@ -116,11 +116,7 @@
   ///
   /// ```swift
   /// ReminderText.where { $0.title.match("get") }
-<<<<<<< HEAD
   /// // SELECT … FROM "reminderTexts" WHERE ("reminderTexts" MATCH 'title:"get"')
-=======
-  /// // SELECT … FROM "reminderTexts" WHERE ("reminderTexts" MATCH 'title:\"get\"')
->>>>>>> ddaa35ee
   /// ```
   ///
   /// - Parameter pattern: A string expression describing the `MATCH` pattern.
