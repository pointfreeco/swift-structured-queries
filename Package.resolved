{
<<<<<<< HEAD
  "originHash" : "0609fed701a35e2ee3efbd46f681ff0361d000a8941571e234eab9bbe10f0643",
=======
  "originHash" : "587a4f16d6abcf8ce2a9823d3a1470bab537338281a888ef1c84c91c18be68a5",
>>>>>>> c851cb42
  "pins" : [
    {
      "identity" : "combine-schedulers",
      "kind" : "remoteSourceControl",
      "location" : "https://github.com/pointfreeco/combine-schedulers",
      "state" : {
        "revision" : "5928286acce13def418ec36d05a001a9641086f2",
        "version" : "1.0.3"
      }
    },
    {
      "identity" : "swift-clocks",
      "kind" : "remoteSourceControl",
      "location" : "https://github.com/pointfreeco/swift-clocks",
      "state" : {
        "revision" : "cc46202b53476d64e824e0b6612da09d84ffde8e",
        "version" : "1.0.6"
      }
    },
    {
      "identity" : "swift-concurrency-extras",
      "kind" : "remoteSourceControl",
      "location" : "https://github.com/pointfreeco/swift-concurrency-extras",
      "state" : {
        "revision" : "82a4ae7170d98d8538ec77238b7eb8e7199ef2e8",
        "version" : "1.3.1"
      }
    },
    {
      "identity" : "swift-custom-dump",
      "kind" : "remoteSourceControl",
      "location" : "https://github.com/pointfreeco/swift-custom-dump",
      "state" : {
        "revision" : "82645ec760917961cfa08c9c0c7104a57a0fa4b1",
        "version" : "1.3.3"
      }
    },
    {
      "identity" : "swift-dependencies",
      "kind" : "remoteSourceControl",
      "location" : "https://github.com/pointfreeco/swift-dependencies",
      "state" : {
        "revision" : "4c90d6b2b9bf0911af87b103bb40f41771891596",
        "version" : "1.9.2"
      }
    },
    {
      "identity" : "swift-docc-plugin",
      "kind" : "remoteSourceControl",
      "location" : "https://github.com/apple/swift-docc-plugin",
      "state" : {
        "revision" : "85e4bb4e1cd62cec64a4b8e769dcefdf0c5b9d64",
        "version" : "1.4.3"
      }
    },
    {
      "identity" : "swift-docc-symbolkit",
      "kind" : "remoteSourceControl",
      "location" : "https://github.com/swiftlang/swift-docc-symbolkit",
      "state" : {
        "revision" : "b45d1f2ed151d057b54504d653e0da5552844e34",
        "version" : "1.0.0"
      }
    },
    {
      "identity" : "swift-macro-testing",
      "kind" : "remoteSourceControl",
      "location" : "https://github.com/pointfreeco/swift-macro-testing",
      "state" : {
        "revision" : "cfe474c7e97d429ea31eefed2e9ab8c7c74260f9",
        "version" : "0.6.2"
      }
    },
    {
      "identity" : "swift-snapshot-testing",
      "kind" : "remoteSourceControl",
      "location" : "https://github.com/pointfreeco/swift-snapshot-testing",
      "state" : {
        "revision" : "37230a37e83f1b7023be08e1b1a2603fcb1567fb",
        "version" : "1.18.4"
      }
    },
    {
      "identity" : "swift-syntax",
      "kind" : "remoteSourceControl",
      "location" : "https://github.com/swiftlang/swift-syntax",
      "state" : {
        "revision" : "f99ae8aa18f0cf0d53481901f88a0991dc3bd4a2",
        "version" : "601.0.1"
      }
    },
    {
      "identity" : "swift-tagged",
      "kind" : "remoteSourceControl",
      "location" : "https://github.com/pointfreeco/swift-tagged",
      "state" : {
        "revision" : "3907a9438f5b57d317001dc99f3f11b46882272b",
        "version" : "0.10.0"
      }
    },
    {
      "identity" : "xctest-dynamic-overlay",
      "kind" : "remoteSourceControl",
      "location" : "https://github.com/pointfreeco/xctest-dynamic-overlay",
      "state" : {
        "revision" : "39de59b2d47f7ef3ca88a039dff3084688fe27f4",
        "version" : "1.5.2"
      }
    }
  ],
  "version" : 3
}<|MERGE_RESOLUTION|>--- conflicted
+++ resolved
@@ -1,9 +1,5 @@
 {
-<<<<<<< HEAD
-  "originHash" : "0609fed701a35e2ee3efbd46f681ff0361d000a8941571e234eab9bbe10f0643",
-=======
-  "originHash" : "587a4f16d6abcf8ce2a9823d3a1470bab537338281a888ef1c84c91c18be68a5",
->>>>>>> c851cb42
+  "originHash" : "a9cc8edf77ac5412b54a8aed27b41c2fc10588741da62b1886a48257aa83a50f",
   "pins" : [
     {
       "identity" : "combine-schedulers",
@@ -46,8 +42,8 @@
       "kind" : "remoteSourceControl",
       "location" : "https://github.com/pointfreeco/swift-dependencies",
       "state" : {
-        "revision" : "4c90d6b2b9bf0911af87b103bb40f41771891596",
-        "version" : "1.9.2"
+        "revision" : "ec2862d1364536fc22ec56a3094e7a034bbc7da8",
+        "version" : "1.8.1"
       }
     },
     {
@@ -73,8 +69,8 @@
       "kind" : "remoteSourceControl",
       "location" : "https://github.com/pointfreeco/swift-macro-testing",
       "state" : {
-        "revision" : "cfe474c7e97d429ea31eefed2e9ab8c7c74260f9",
-        "version" : "0.6.2"
+        "revision" : "0b80a098d4805a21c412b65f01ffde7b01aab2fa",
+        "version" : "0.6.0"
       }
     },
     {
@@ -82,8 +78,8 @@
       "kind" : "remoteSourceControl",
       "location" : "https://github.com/pointfreeco/swift-snapshot-testing",
       "state" : {
-        "revision" : "37230a37e83f1b7023be08e1b1a2603fcb1567fb",
-        "version" : "1.18.4"
+        "revision" : "b2d4cb30735f4fbc3a01963a9c658336dd21e9ba",
+        "version" : "1.18.1"
       }
     },
     {
@@ -91,8 +87,8 @@
       "kind" : "remoteSourceControl",
       "location" : "https://github.com/swiftlang/swift-syntax",
       "state" : {
-        "revision" : "f99ae8aa18f0cf0d53481901f88a0991dc3bd4a2",
-        "version" : "601.0.1"
+        "revision" : "0687f71944021d616d34d922343dcef086855920",
+        "version" : "600.0.1"
       }
     },
     {
