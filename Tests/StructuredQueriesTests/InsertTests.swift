import Foundation
import InlineSnapshotTesting
import StructuredQueries
import StructuredQueriesTestSupport
import Testing

extension SnapshotTests {
  @Suite struct InsertTests {
    @Test func basics() {
      assertQuery(
        Reminder.insert {
          ($0.remindersListID, $0.title, $0.isCompleted, $0.dueDate, $0.priority)
        } values: {
          (1, "Groceries", true, Date(timeIntervalSinceReferenceDate: 0), .high)
          (2, "Haircut", false, Date(timeIntervalSince1970: 0), .low)
        } onConflict: {
          $0.title += " Copy"
        }
        .returning(\.self)
      ) {
        """
        INSERT INTO "reminders"
        ("remindersListID", "title", "isCompleted", "dueDate", "priority")
        VALUES
        (1, 'Groceries', 1, '2001-01-01 00:00:00.000', 3), (2, 'Haircut', 0, '1970-01-01 00:00:00.000', 1)
        ON CONFLICT DO UPDATE SET "title" = ("reminders"."title" || ' Copy')
        RETURNING "id", "assignedUserID", "dueDate", "isCompleted", "isFlagged", "notes", "priority", "remindersListID", "title"
        """
      } results: {
        """
        ┌────────────────────────────────────────────┐
        │ Reminder(                                  │
        │   id: 11,                                  │
        │   assignedUserID: nil,                     │
        │   dueDate: Date(2001-01-01T00:00:00.000Z), │
        │   isCompleted: true,                       │
        │   isFlagged: false,                        │
        │   notes: "",                               │
        │   priority: .high,                         │
        │   remindersListID: 1,                      │
        │   title: "Groceries"                       │
        │ )                                          │
        ├────────────────────────────────────────────┤
        │ Reminder(                                  │
        │   id: 12,                                  │
        │   assignedUserID: nil,                     │
        │   dueDate: Date(1970-01-01T00:00:00.000Z), │
        │   isCompleted: false,                      │
        │   isFlagged: false,                        │
        │   notes: "",                               │
        │   priority: .low,                          │
        │   remindersListID: 2,                      │
        │   title: "Haircut"                         │
        │ )                                          │
        └────────────────────────────────────────────┘
        """
      }
    }

    @Test func singleColumn() {
      assertQuery(
        Reminder
          .insert(\.remindersListID) { 1 }
          .returning(\.self)
      ) {
        """
        INSERT INTO "reminders"
        ("remindersListID")
        VALUES
        (1)
        RETURNING "id", "assignedUserID", "dueDate", "isCompleted", "isFlagged", "notes", "priority", "remindersListID", "title"
        """
      } results: {
        """
        ┌────────────────────────┐
        │ Reminder(              │
        │   id: 11,              │
        │   assignedUserID: nil, │
        │   dueDate: nil,        │
        │   isCompleted: false,  │
        │   isFlagged: false,    │
        │   notes: "",           │
        │   priority: nil,       │
        │   remindersListID: 1,  │
        │   title: ""            │
        │ )                      │
        └────────────────────────┘
        """
      }
    }

    @Test
    func emptyValues() {
      assertQuery(Reminder.insert([])) {
        """

        """
      }
      assertQuery(Reminder.insert(\.id) { return [] }) {
        """

        """
      }
    }

    @Test
    func records() {
      assertQuery(
        Reminder.insert {
          $0
        } values: {
          Reminder(id: 100, remindersListID: 1, title: "Check email")
        }
        .returning(\.id)
      ) {
        """
        INSERT INTO "reminders"
        ("id", "assignedUserID", "dueDate", "isCompleted", "isFlagged", "notes", "priority", "remindersListID", "title")
        VALUES
        (100, NULL, NULL, 0, 0, '', NULL, 1, 'Check email')
        RETURNING "id"
        """
      } results: {
        """
        ┌─────┐
        │ 100 │
        └─────┘
        """
      }
      assertQuery(
        Reminder.insert {
          Reminder(id: 101, remindersListID: 1, title: "Check voicemail")
        }
        .returning(\.id)
      ) {
        """
        INSERT INTO "reminders"
        ("id", "assignedUserID", "dueDate", "isCompleted", "isFlagged", "notes", "priority", "remindersListID", "title")
        VALUES
        (101, NULL, NULL, 0, 0, '', NULL, 1, 'Check voicemail')
        RETURNING "id"
        """
      } results: {
        """
        ┌─────┐
        │ 101 │
        └─────┘
        """
      }
      assertQuery(
        Reminder.insert([
          Reminder(id: 102, remindersListID: 1, title: "Check mailbox"),
          Reminder(id: 103, remindersListID: 1, title: "Check Slack"),
        ])
        .returning(\.id)
      ) {
        """
        INSERT INTO "reminders"
        ("id", "assignedUserID", "dueDate", "isCompleted", "isFlagged", "notes", "priority", "remindersListID", "title")
        VALUES
        (102, NULL, NULL, 0, 0, '', NULL, 1, 'Check mailbox'), (103, NULL, NULL, 0, 0, '', NULL, 1, 'Check Slack')
        RETURNING "id"
        """
      } results: {
        """
        ┌─────┐
        │ 102 │
        │ 103 │
        └─────┘
        """
      }
      assertQuery(
        Reminder.insert(
          Reminder(id: 104, remindersListID: 1, title: "Check pager")
        )
        .returning(\.id)
      ) {
        """
        INSERT INTO "reminders"
        ("id", "assignedUserID", "dueDate", "isCompleted", "isFlagged", "notes", "priority", "remindersListID", "title")
        VALUES
        (104, NULL, NULL, 0, 0, '', NULL, 1, 'Check pager')
        RETURNING "id"
        """
      } results: {
        """
        ┌─────┐
        │ 104 │
        └─────┘
        """
      }
    }

    @Test func select() {
      assertQuery(
        Tag.insert {
          $0.title
        } select: {
          RemindersList.select { $0.title.lower() }
        }
        .returning(\.self)
      ) {
        """
        INSERT INTO "tags"
        ("title")
        SELECT lower("remindersLists"."title")
        FROM "remindersLists"
<<<<<<< HEAD
        RETURNING "id", "title"
        """
      }results: {
        """
        ┌─────────────────────┐
        │ Tag(                │
        │   id: 5,            │
        │   title: "personal" │
        │ )                   │
        ├─────────────────────┤
        │ Tag(                │
        │   id: 6,            │
        │   title: "family"   │
        │ )                   │
        ├─────────────────────┤
        │ Tag(                │
        │   id: 7,            │
        │   title: "business" │
        │ )                   │
        └─────────────────────┘
=======
        RETURNING "id", "name"
        """
      } results: {
        """
        ┌────────────────────┐
        │ Tag(               │
        │   id: 5,           │
        │   name: "business" │
        │ )                  │
        ├────────────────────┤
        │ Tag(               │
        │   id: 6,           │
        │   name: "family"   │
        │ )                  │
        ├────────────────────┤
        │ Tag(               │
        │   id: 7,           │
        │   name: "personal" │
        │ )                  │
        └────────────────────┘
>>>>>>> d4214616
        """
      }
    }

    @Test func draft() {
      assertQuery(
        Reminder.insert {
          Reminder.Draft(remindersListID: 1, title: "Check email")
        }
        .returning(\.id)
      ) {
        """
        INSERT INTO "reminders"
        ("id", "assignedUserID", "dueDate", "isCompleted", "isFlagged", "notes", "priority", "remindersListID", "title")
        VALUES
        (NULL, NULL, NULL, 0, 0, '', NULL, 1, 'Check email')
        RETURNING "id"
        """
      } results: {
        """
        ┌────┐
        │ 11 │
        └────┘
        """
      }

      assertQuery(
        Reminder.insert(
          Reminder.Draft(remindersListID: 1, title: "Check voicemail")
        )
        .returning(\.id)
      ) {
        """
        INSERT INTO "reminders"
        ("id", "assignedUserID", "dueDate", "isCompleted", "isFlagged", "notes", "priority", "remindersListID", "title")
        VALUES
        (NULL, NULL, NULL, 0, 0, '', NULL, 1, 'Check voicemail')
        RETURNING "id"
        """
      } results: {
        """
        ┌────┐
        │ 12 │
        └────┘
        """
      }

      assertQuery(
        Reminder.insert(
          [
            Reminder.Draft(remindersListID: 1, title: "Check mailbox"),
            Reminder.Draft(remindersListID: 1, title: "Check Slack"),
          ]
        )
        .returning(\.id)
      ) {
        """
        INSERT INTO "reminders"
        ("id", "assignedUserID", "dueDate", "isCompleted", "isFlagged", "notes", "priority", "remindersListID", "title")
        VALUES
        (NULL, NULL, NULL, 0, 0, '', NULL, 1, 'Check mailbox'), (NULL, NULL, NULL, 0, 0, '', NULL, 1, 'Check Slack')
        RETURNING "id"
        """
      } results: {
        """
        ┌────┐
        │ 13 │
        │ 14 │
        └────┘
        """
      }
    }

    @Test func upsertWithID() {
      assertQuery(Reminder.where { $0.id == 1 }) {
        """
        SELECT "reminders"."id", "reminders"."assignedUserID", "reminders"."dueDate", "reminders"."isCompleted", "reminders"."isFlagged", "reminders"."notes", "reminders"."priority", "reminders"."remindersListID", "reminders"."title"
        FROM "reminders"
        WHERE ("reminders"."id" = 1)
        """
      } results: {
        """
        ┌────────────────────────────────────────────┐
        │ Reminder(                                  │
        │   id: 1,                                   │
        │   assignedUserID: 1,                       │
        │   dueDate: Date(2001-01-01T00:00:00.000Z), │
        │   isCompleted: false,                      │
        │   isFlagged: false,                        │
        │   notes: "Milk, Eggs, Apples",             │
        │   priority: nil,                           │
        │   remindersListID: 1,                      │
        │   title: "Groceries"                       │
        │ )                                          │
        └────────────────────────────────────────────┘
        """
      }
      assertQuery(
        Reminder
          .upsert(Reminder.Draft(id: 1, remindersListID: 1, title: "Cash check"))
          .returning(\.self)
      ) {
        """
        INSERT INTO "reminders"
        ("id", "assignedUserID", "dueDate", "isCompleted", "isFlagged", "notes", "priority", "remindersListID", "title")
        VALUES
        (1, NULL, NULL, 0, 0, '', NULL, 1, 'Cash check')
        ON CONFLICT ("id") DO UPDATE SET "assignedUserID" = "excluded"."assignedUserID", "dueDate" = "excluded"."dueDate", "isCompleted" = "excluded"."isCompleted", "isFlagged" = "excluded"."isFlagged", "notes" = "excluded"."notes", "priority" = "excluded"."priority", "remindersListID" = "excluded"."remindersListID", "title" = "excluded"."title"
        RETURNING "id", "assignedUserID", "dueDate", "isCompleted", "isFlagged", "notes", "priority", "remindersListID", "title"
        """
      } results: {
        """
        ┌────────────────────────┐
        │ Reminder(              │
        │   id: 1,               │
        │   assignedUserID: nil, │
        │   dueDate: nil,        │
        │   isCompleted: false,  │
        │   isFlagged: false,    │
        │   notes: "",           │
        │   priority: nil,       │
        │   remindersListID: 1,  │
        │   title: "Cash check"  │
        │ )                      │
        └────────────────────────┘
        """
      }
    }

    @Test func upsertWithoutID() {
      assertQuery(Reminder.select { $0.id.max() }) {
        """
        SELECT max("reminders"."id")
        FROM "reminders"
        """
      } results: {
        """
        ┌────┐
        │ 10 │
        └────┘
        """
      }
      assertQuery(
        Reminder.upsert(Reminder.Draft(remindersListID: 1))
          .returning(\.self)
      ) {
        """
        INSERT INTO "reminders"
        ("id", "assignedUserID", "dueDate", "isCompleted", "isFlagged", "notes", "priority", "remindersListID", "title")
        VALUES
        (NULL, NULL, NULL, 0, 0, '', NULL, 1, '')
        ON CONFLICT ("id") DO UPDATE SET "assignedUserID" = "excluded"."assignedUserID", "dueDate" = "excluded"."dueDate", "isCompleted" = "excluded"."isCompleted", "isFlagged" = "excluded"."isFlagged", "notes" = "excluded"."notes", "priority" = "excluded"."priority", "remindersListID" = "excluded"."remindersListID", "title" = "excluded"."title"
        RETURNING "id", "assignedUserID", "dueDate", "isCompleted", "isFlagged", "notes", "priority", "remindersListID", "title"
        """
      } results: {
        """
        ┌────────────────────────┐
        │ Reminder(              │
        │   id: 11,              │
        │   assignedUserID: nil, │
        │   dueDate: nil,        │
        │   isCompleted: false,  │
        │   isFlagged: false,    │
        │   notes: "",           │
        │   priority: nil,       │
        │   remindersListID: 1,  │
        │   title: ""            │
        │ )                      │
        └────────────────────────┘
        """
      }
    }

    @Test func upsertWithoutID_OtherConflict() {
      assertQuery(
        RemindersList.upsert(RemindersList.Draft(name: "Personal"))
          .returning(\.self)
      ) {
        """
        INSERT INTO "remindersLists"
        ("id", "color", "name")
        VALUES
        (NULL, 4889071, 'Personal')
        ON CONFLICT ("id") DO UPDATE SET "color" = "excluded"."color", "name" = "excluded"."name"
        RETURNING "id", "color", "name"
        """
      } results: {
        """
        UNIQUE constraint failed: remindersLists.name
        """
      }
    }

    @Test func sql() {
      assertQuery(
        #sql(
          """
          INSERT INTO \(Tag.self) ("name")
          VALUES (\(bind: "office"))
          RETURNING \(Tag.columns)
          """,
          as: Tag.self
        )
      ) {
        """
        INSERT INTO "tags" ("name")
        VALUES ('office')
        RETURNING "tags"."id", "tags"."title"
        """
      }results: {
        """
        table tags has no column named name
        """
      }
    }

    @Test func aliasName() {
      enum R: AliasName {}
      assertQuery(
        RemindersList.as(R.self).insert {
          $0.title
        } values: {
          "cruise"
        }
        .returning(\.self)
      ) {
        """
        INSERT INTO "remindersLists" AS "rs"
        ("title")
        VALUES
        ('cruise')
        RETURNING "id", "color", "title"
        """
      }results: {
        """
        ┌───────────────────┐
        │ RemindersList(    │
        │   id: 4,          │
        │   color: 4889071, │
        │   title: "cruise" │
        │ )                 │
        └───────────────────┘
        """
      }
    }

    @Test func noPrimaryKey() {
      assertInlineSnapshot(
        of: Item.insert(Item()),
        as: .sql
      ) {
        """
        INSERT INTO "items"
        ("title", "quantity")
        VALUES
        ('', 0)
        """
      }
    }
  }
}

@Table private struct Item {
  var title = ""
  var quantity = 0
}<|MERGE_RESOLUTION|>--- conflicted
+++ resolved
@@ -205,7 +205,6 @@
         ("title")
         SELECT lower("remindersLists"."title")
         FROM "remindersLists"
-<<<<<<< HEAD
         RETURNING "id", "title"
         """
       }results: {
@@ -226,28 +225,6 @@
         │   title: "business" │
         │ )                   │
         └─────────────────────┘
-=======
-        RETURNING "id", "name"
-        """
-      } results: {
-        """
-        ┌────────────────────┐
-        │ Tag(               │
-        │   id: 5,           │
-        │   name: "business" │
-        │ )                  │
-        ├────────────────────┤
-        │ Tag(               │
-        │   id: 6,           │
-        │   name: "family"   │
-        │ )                  │
-        ├────────────────────┤
-        │ Tag(               │
-        │   id: 7,           │
-        │   name: "personal" │
-        │ )                  │
-        └────────────────────┘
->>>>>>> d4214616
         """
       }
     }
