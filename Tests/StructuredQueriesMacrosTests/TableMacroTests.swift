--- conflicted
+++ resolved
@@ -204,20 +204,11 @@
 
           public nonisolated struct TableColumns: StructuredQueriesCore.TableDefinition, StructuredQueriesCore.PrimaryKeyedTableDefinition {
             public typealias QueryValue = User
-<<<<<<< HEAD
             public typealias PrimaryKey = Int
             public let id = StructuredQueriesCore._TableColumn<QueryValue, Int>.for("id", keyPath: \QueryValue.id)
             public let primaryKey = StructuredQueriesCore._TableColumn<QueryValue, Int>.for("id", keyPath: \QueryValue.id)
-            public let email = StructuredQueriesCore._TableColumn<QueryValue, String?>.for("email", keyPath: \QueryValue.email, default: nil)
+            public let email = StructuredQueriesCore._TableColumn<QueryValue, String?>.for("email", keyPath: \QueryValue.email, default: "")
             public let age = StructuredQueriesCore._TableColumn<QueryValue, Int>.for("age", keyPath: \QueryValue.age)
-=======
-            public let id = StructuredQueriesCore.TableColumn<QueryValue, Int>("id", keyPath: \QueryValue.id)
-            public let email = StructuredQueriesCore.TableColumn<QueryValue, String?>("email", keyPath: \QueryValue.email, default: "")
-            public let age = StructuredQueriesCore.TableColumn<QueryValue, Int>("age", keyPath: \QueryValue.age)
-            public var primaryKey: StructuredQueriesCore.TableColumn<QueryValue, Int> {
-              self.id
-            }
->>>>>>> 9a6aff71
             public static var allColumns: [any StructuredQueriesCore.TableColumnExpression] {
               var allColumns: [any StructuredQueriesCore.TableColumnExpression] = []
               allColumns.append(contentsOf: QueryValue.columns.id._allColumns)
@@ -242,7 +233,7 @@
             public let allColumns: [any StructuredQueriesCore.QueryExpression]
             public init(
               id: some StructuredQueriesCore.QueryExpression<Int>,
-              email: some StructuredQueriesCore.QueryExpression<String?> = String?(queryOutput: nil),
+              email: some StructuredQueriesCore.QueryExpression<String?> = String?(queryOutput: ""),
               age: some StructuredQueriesCore.QueryExpression<Int>
             ) {
               var allColumns: [any StructuredQueriesCore.QueryExpression] = []
@@ -260,15 +251,9 @@
             var age: Int
             public nonisolated struct TableColumns: StructuredQueriesCore.TableDefinition {
               public typealias QueryValue = Draft
-<<<<<<< HEAD
               public let id = StructuredQueriesCore._TableColumn<QueryValue, Int?>.for("id", keyPath: \QueryValue.id, default: nil)
-              public let email = StructuredQueriesCore._TableColumn<QueryValue, String?>.for("email", keyPath: \QueryValue.email, default: nil)
+              public let email = StructuredQueriesCore._TableColumn<QueryValue, String?>.for("email", keyPath: \QueryValue.email, default: "")
               public let age = StructuredQueriesCore._TableColumn<QueryValue, Int>.for("age", keyPath: \QueryValue.age)
-=======
-              public let id = StructuredQueriesCore.TableColumn<QueryValue, Int?>("id", keyPath: \QueryValue.id)
-              public let email = StructuredQueriesCore.TableColumn<QueryValue, String?>("email", keyPath: \QueryValue.email, default: "")
-              public let age = StructuredQueriesCore.TableColumn<QueryValue, Int>("age", keyPath: \QueryValue.age)
->>>>>>> 9a6aff71
               public static var allColumns: [any StructuredQueriesCore.TableColumnExpression] {
                 var allColumns: [any StructuredQueriesCore.TableColumnExpression] = []
                 allColumns.append(contentsOf: QueryValue.columns.id._allColumns)
@@ -292,7 +277,7 @@
               public let allColumns: [any StructuredQueriesCore.QueryExpression]
               public init(
                 id: some StructuredQueriesCore.QueryExpression<Int?> = Int?(queryOutput: nil),
-                email: some StructuredQueriesCore.QueryExpression<String?> = String?(queryOutput: nil),
+                email: some StructuredQueriesCore.QueryExpression<String?> = String?(queryOutput: ""),
                 age: some StructuredQueriesCore.QueryExpression<Int>
               ) {
                 var allColumns: [any StructuredQueriesCore.QueryExpression] = []
@@ -319,13 +304,8 @@
             }
 
             public nonisolated init(decoder: inout some StructuredQueriesCore.QueryDecoder) throws {
-<<<<<<< HEAD
               self.id = try decoder.decode(Int.self) ?? nil
-              self.email = try decoder.decode(String.self) ?? nil
-=======
-              self.id = try decoder.decode(Int.self)
               self.email = try decoder.decode(String.self) ?? ""
->>>>>>> 9a6aff71
               let age = try decoder.decode(Int.self)
               guard let age else {
                 throw StructuredQueriesCore.QueryDecodingError.missingRequiredColumn
@@ -364,11 +344,7 @@
           }
           public nonisolated init(decoder: inout some StructuredQueriesCore.QueryDecoder) throws {
             let id = try decoder.decode(Int.self)
-<<<<<<< HEAD
-            self.email = try decoder.decode(String.self) ?? nil
-=======
             self.email = try decoder.decode(String.self) ?? ""  // TODO: Should this be non-optional?
->>>>>>> 9a6aff71
             let age = try decoder.decode(Int.self)
             guard let id else {
               throw StructuredQueriesCore.QueryDecodingError.missingRequiredColumn
